--- conflicted
+++ resolved
@@ -16,29 +16,13 @@
     strategy:
       fail-fast: true
       matrix:
-<<<<<<< HEAD
         php: ['8.0', 8.1, 8.2]
-        laravel: [9]
-=======
-        php: [7.3, 7.4, '8.0', 8.1, 8.2]
-        laravel: [8, 9, 10]
->>>>>>> e078c3dd
+        laravel: [9, 10]
         exclude:
           - php: '8.0'
             laravel: 9
-<<<<<<< HEAD
-=======
-          - php: 7.3
-            laravel: 10
-          - php: 7.4
-            laravel: 9
-          - php: 7.4
-            laravel: 10
           - php: '8.0'
             laravel: 10
-          - php: 8.2
-            laravel: 8
->>>>>>> e078c3dd
 
     name: PHP ${{ matrix.php }} - Laravel ${{ matrix.laravel }}
 
