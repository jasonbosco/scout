<?php

namespace Laravel\Scout;

use Algolia\AlgoliaSearch\Config\SearchConfig;
use Algolia\AlgoliaSearch\SearchClient as Algolia;
use Algolia\AlgoliaSearch\Support\UserAgent;
use Exception;
use Illuminate\Support\Manager;
use Laravel\Scout\Engines\AlgoliaEngine;
use Laravel\Scout\Engines\CollectionEngine;
use Laravel\Scout\Engines\MeiliSearchEngine;
use Laravel\Scout\Engines\NullEngine;
use MeiliSearch\Client as MeiliSearch;

class EngineManager extends Manager
{
    /**
     * Get a driver instance.
     *
     * @param  string|null  $name
     * @return \Laravel\Scout\Engines\Engine
     */
    public function engine($name = null)
    {
        return $this->driver($name);
    }

    /**
     * Create an Algolia engine instance.
     *
     * @return \Laravel\Scout\Engines\AlgoliaEngine
     */
    public function createAlgoliaDriver()
    {
        $this->ensureAlgoliaClientIsInstalled();

<<<<<<< HEAD
        UserAgent::addCustomUserAgent('Laravel Scout', '10.0.0-dev');
=======
        UserAgent::addCustomUserAgent('Laravel Scout', '9.2.4');
>>>>>>> d3703c03

        $config = SearchConfig::create(
            config('scout.algolia.id'),
            config('scout.algolia.secret')
        )->setDefaultHeaders(
            $this->defaultAlgoliaHeaders()
        );

        if (is_int($connectTimeout = config('scout.algolia.connect_timeout'))) {
            $config->setConnectTimeout($connectTimeout);
        }

        if (is_int($readTimeout = config('scout.algolia.read_timeout'))) {
            $config->setReadTimeout($readTimeout);
        }

        if (is_int($writeTimeout = config('scout.algolia.write_timeout'))) {
            $config->setWriteTimeout($writeTimeout);
        }

        return new AlgoliaEngine(Algolia::createWithConfig($config), config('scout.soft_delete'));
    }

    /**
     * Ensure the Algolia API client is installed.
     *
     * @return void
     *
     * @throws \Exception
     */
    protected function ensureAlgoliaClientIsInstalled()
    {
        if (class_exists(Algolia::class)) {
            return;
        }

        if (class_exists('AlgoliaSearch\Client')) {
            throw new Exception('Please upgrade your Algolia client to version: ^2.2.');
        }

        throw new Exception('Please install the Algolia client: algolia/algoliasearch-client-php.');
    }

    /**
     * Set the default Algolia configuration headers.
     *
     * @return array
     */
    protected function defaultAlgoliaHeaders()
    {
        if (! config('scout.identify')) {
            return [];
        }

        $headers = [];

        if (! config('app.debug') &&
            filter_var($ip = request()->ip(), FILTER_VALIDATE_IP, FILTER_FLAG_NO_PRIV_RANGE | FILTER_FLAG_NO_RES_RANGE)
        ) {
            $headers['X-Forwarded-For'] = $ip;
        }

        if (($user = request()->user()) && method_exists($user, 'getKey')) {
            $headers['X-Algolia-UserToken'] = $user->getKey();
        }

        return $headers;
    }

    /**
     * Create an MeiliSearch engine instance.
     *
     * @return \Laravel\Scout\Engines\MeiliSearchEngine
     */
    public function createMeilisearchDriver()
    {
        $this->ensureMeiliSearchClientIsInstalled();

        return new MeiliSearchEngine(
            $this->container->make(MeiliSearch::class),
            config('scout.soft_delete', false)
        );
    }

    /**
     * Ensure the MeiliSearch client is installed.
     *
     * @return void
     *
     * @throws \Exception
     */
    protected function ensureMeiliSearchClientIsInstalled()
    {
        if (class_exists(MeiliSearch::class)) {
            return;
        }

        throw new Exception('Please install the MeiliSearch client: meilisearch/meilisearch-php.');
    }

    /**
     * Create a collection engine instance.
     *
     * @return \Laravel\Scout\Engines\CollectionEngine
     */
    public function createCollectionDriver()
    {
        return new CollectionEngine;
    }

    /**
     * Create a null engine instance.
     *
     * @return \Laravel\Scout\Engines\NullEngine
     */
    public function createNullDriver()
    {
        return new NullEngine;
    }

    /**
     * Forget all of the resolved engine instances.
     *
     * @return $this
     */
    public function forgetEngines()
    {
        $this->drivers = [];

        return $this;
    }

    /**
     * Get the default Scout driver name.
     *
     * @return string
     */
    public function getDefaultDriver()
    {
        if (is_null($driver = config('scout.driver'))) {
            return 'null';
        }

        return $driver;
    }
}<|MERGE_RESOLUTION|>--- conflicted
+++ resolved
@@ -35,11 +35,7 @@
     {
         $this->ensureAlgoliaClientIsInstalled();
 
-<<<<<<< HEAD
         UserAgent::addCustomUserAgent('Laravel Scout', '10.0.0-dev');
-=======
-        UserAgent::addCustomUserAgent('Laravel Scout', '9.2.4');
->>>>>>> d3703c03
 
         $config = SearchConfig::create(
             config('scout.algolia.id'),
