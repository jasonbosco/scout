--- conflicted
+++ resolved
@@ -64,13 +64,9 @@
             }
 
             return array_merge(
-<<<<<<< HEAD
-                [$model->getScoutKeyName() => $model->getScoutKey()],
-=======
->>>>>>> ad3c2c54
                 $searchableData,
                 $model->scoutMetadata(),
-                [$model->getKeyName() => $model->getScoutKey()],
+                [$model->getScoutKeyName() => $model->getScoutKey()],
             );
         })->filter()->values()->all();
 
