<?php

namespace Laravel\Scout\Engines;

use Illuminate\Database\Eloquent\SoftDeletes;
use Illuminate\Support\Arr;
use Illuminate\Support\LazyCollection;
use Illuminate\Support\Str;
use Laravel\Scout\Builder;

class CollectionEngine extends Engine
{
    /**
     * Create a new engine instance.
     *
     * @return void
     */
    public function __construct()
    {
        //
    }

    /**
     * Update the given model in the index.
     *
     * @param  \Illuminate\Database\Eloquent\Collection  $models
     * @return void
     */
    public function update($models)
    {
        //
    }

    /**
     * Remove the given model from the index.
     *
     * @param  \Illuminate\Database\Eloquent\Collection  $models
     * @return void
     */
    public function delete($models)
    {
        //
    }

    /**
     * Perform the given search on the engine.
     *
     * @param  \Laravel\Scout\Builder  $builder
     * @return mixed
     */
    public function search(Builder $builder)
    {
        $models = $this->searchModels($builder)->take($builder->limit);

        return [
            'results' => $models->all(),
            'total' => count($models),
        ];
    }

    /**
     * Perform the given search on the engine.
     *
     * @param  \Laravel\Scout\Builder  $builder
     * @param  int  $perPage
     * @param  int  $page
     * @return mixed
     */
    public function paginate(Builder $builder, $perPage, $page)
    {
        $models = $this->searchModels($builder);

        return [
            'results' => $models->forPage($page, $perPage)->all(),
            'total' => count($models),
        ];
    }

    /**
     * Get the Eloquent models for the given builder.
     *
     * @param  \Laravel\Scout\Builder  $builder
     * @return \Illuminate\Database\Eloquent\Collection
     */
    protected function searchModels(Builder $builder)
    {
        $query = $builder->model->query()
                        ->when(! is_null($builder->callback), function ($query) use ($builder) {
                            call_user_func($builder->callback, $query, $builder, $builder->query);
                        })
                        ->when(! $builder->callback && count($builder->wheres) > 0, function ($query) use ($builder) {
                            foreach ($builder->wheres as $key => $value) {
                                if ($key !== '__soft_deleted') {
                                    $query->where($key, $value);
                                }
                            }
                        })
                        ->when(! $builder->callback && count($builder->whereIns) > 0, function ($query) use ($builder) {
                            foreach ($builder->whereIns as $key => $values) {
                                $query->whereIn($key, $values);
                            }
                        })
<<<<<<< HEAD
                        ->orderBy(
                            $builder->model->qualifyColumn($builder->model->getScoutKeyName()), 'desc'
                        );
=======
                        ->when($builder->orders, function ($query) use ($builder) {
                            foreach ($builder->orders as $order) {
                                $query->orderBy($order['column'], $order['direction']);
                            }
                        }, function ($query) use ($builder) {
                            $query->orderBy($builder->model->getKeyName(), 'desc');
                        });
>>>>>>> e078c3dd

        $models = $this->ensureSoftDeletesAreHandled($builder, $query)
                        ->get()
                        ->values();

        if (count($models) === 0) {
            return $models;
        }

        return $models->filter(function ($model) use ($builder) {
            if (! $model->shouldBeSearchable()) {
                return false;
            }

            if (! $builder->query) {
                return true;
            }

            $searchables = $model->toSearchableArray();

            foreach ($searchables as $value) {
                if (! is_scalar($value)) {
                    $value = json_encode($value);
                }

                if (Str::contains(Str::lower($value), Str::lower($builder->query))) {
                    return true;
                }
            }

            return false;
        })->values();
    }

    /**
     * Ensure that soft delete handling is properly applied to the query.
     *
     * @param  \Laravel\Scout\Builder  $builder
     * @param  \Illuminate\Database\Query\Builder  $query
     * @return \Illuminate\Database\Query\Builder
     */
    protected function ensureSoftDeletesAreHandled($builder, $query)
    {
        if (Arr::get($builder->wheres, '__soft_deleted') === 0) {
            return $query->withoutTrashed();
        } elseif (Arr::get($builder->wheres, '__soft_deleted') === 1) {
            return $query->onlyTrashed();
        } elseif (in_array(SoftDeletes::class, class_uses_recursive(get_class($builder->model))) &&
                  config('scout.soft_delete', false)) {
            return $query->withTrashed();
        }

        return $query;
    }

    /**
     * Pluck and return the primary keys of the given results.
     *
     * @param  mixed  $results
     * @return \Illuminate\Support\Collection
     */
    public function mapIds($results)
    {
        $results = array_values($results['results']);

        return count($results) > 0
                    ? collect($results)->pluck($results[0]->getScoutKeyName())
                    : collect();
    }

    /**
     * Map the given results to instances of the given model.
     *
     * @param  \Laravel\Scout\Builder  $builder
     * @param  mixed  $results
     * @param  \Illuminate\Database\Eloquent\Model  $model
     * @return \Illuminate\Database\Eloquent\Collection
     */
    public function map(Builder $builder, $results, $model)
    {
        $results = $results['results'];

        if (count($results) === 0) {
            return $model->newCollection();
        }

        $objectIds = collect($results)
                ->pluck($model->getScoutKeyName())
                ->values()
                ->all();

        $objectIdPositions = array_flip($objectIds);

        return $model->getScoutModelsByIds(
            $builder, $objectIds
        )->filter(function ($model) use ($objectIds) {
            return in_array($model->getScoutKey(), $objectIds);
        })->sortBy(function ($model) use ($objectIdPositions) {
            return $objectIdPositions[$model->getScoutKey()];
        })->values();
    }

    /**
     * Map the given results to instances of the given model via a lazy collection.
     *
     * @param  \Laravel\Scout\Builder  $builder
     * @param  mixed  $results
     * @param  \Illuminate\Database\Eloquent\Model  $model
     * @return \Illuminate\Support\LazyCollection
     */
    public function lazyMap(Builder $builder, $results, $model)
    {
        $results = $results['results'];

        if (count($results) === 0) {
            return LazyCollection::empty();
        }

        $objectIds = collect($results)
                ->pluck($model->getScoutKeyName())
                ->values()->all();

        $objectIdPositions = array_flip($objectIds);

        return $model->queryScoutModelsByIds(
                $builder, $objectIds
            )->cursor()->filter(function ($model) use ($objectIds) {
                return in_array($model->getScoutKey(), $objectIds);
            })->sortBy(function ($model) use ($objectIdPositions) {
                return $objectIdPositions[$model->getScoutKey()];
            })->values();
    }

    /**
     * Get the total count from a raw result returned by the engine.
     *
     * @param  mixed  $results
     * @return int
     */
    public function getTotalCount($results)
    {
        return $results['total'];
    }

    /**
     * Flush all of the model's records from the engine.
     *
     * @param  \Illuminate\Database\Eloquent\Model  $model
     * @return void
     */
    public function flush($model)
    {
        //
    }

    /**
     * Create a search index.
     *
     * @param  string  $name
     * @param  array  $options
     * @return mixed
     *
     * @throws \Exception
     */
    public function createIndex($name, array $options = [])
    {
        //
    }

    /**
     * Delete a search index.
     *
     * @param  string  $name
     * @return mixed
     */
    public function deleteIndex($name)
    {
        //
    }
}<|MERGE_RESOLUTION|>--- conflicted
+++ resolved
@@ -100,19 +100,13 @@
                                 $query->whereIn($key, $values);
                             }
                         })
-<<<<<<< HEAD
-                        ->orderBy(
-                            $builder->model->qualifyColumn($builder->model->getScoutKeyName()), 'desc'
-                        );
-=======
                         ->when($builder->orders, function ($query) use ($builder) {
                             foreach ($builder->orders as $order) {
                                 $query->orderBy($order['column'], $order['direction']);
                             }
                         }, function ($query) use ($builder) {
-                            $query->orderBy($builder->model->getKeyName(), 'desc');
+                            $query->orderBy($builder->model->qualifyColumn($builder->model->getScoutKeyName()), 'desc');
                         });
->>>>>>> e078c3dd
 
         $models = $this->ensureSoftDeletesAreHandled($builder, $query)
                         ->get()
