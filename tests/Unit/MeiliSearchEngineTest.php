--- conflicted
+++ resolved
@@ -369,14 +369,9 @@
         $client = m::mock(Client::class);
         $client->shouldReceive('index')->with('table')->andReturn($index = m::mock(Indexes::class));
         $index->shouldReceive('addDocuments')->once()->with([[
-<<<<<<< HEAD
             'meilisearch-key' => 'my-meilisearch-key.5',
             'id' => 5,
         ]], 'meilisearch-key');
-=======
-            'id' => 'my-meilisearch-key.5',
-        ]], 'id');
->>>>>>> ad3c2c54
 
         $engine = new MeiliSearchEngine($client);
         $engine->update(Collection::make([new MeiliSearchCustomKeySearchableModel(['id' => 5])]));
